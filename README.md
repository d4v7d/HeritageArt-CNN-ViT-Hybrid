--- conflicted
+++ resolved
@@ -1,6 +1,23 @@
 # HeritageArt-CNN-ViT-Hybrid
 
-<<<<<<< HEAD
+# Setup con Conda
+```
+conda create -n mmseg python=3.10 -y
+conda activate mmseg
+
+# Windows
+# Install CUDA-enabled PyTorch
+conda install pytorch torchvision pytorch-cuda=12.1 -c pytorch -c nvidia -y
+
+# Linux
+# CUDA 12.1 wheels from PyTorch
+pip install --upgrade pip
+pip install torch torchvision --index-url https://download.pytorch.org/whl/cu121
+
+
+
+```
+
 ## Setup
 
 ### Prerequisites
@@ -23,22 +40,4 @@
 3. Install pre-commit hooks:
 ```bash
 pre-commit install
-=======
-# Setup con Conda
-```
-conda create -n mmseg python=3.10 -y
-conda activate mmseg
-
-# Windows
-# Install CUDA-enabled PyTorch
-conda install pytorch torchvision pytorch-cuda=12.1 -c pytorch -c nvidia -y
-
-# Linux
-# CUDA 12.1 wheels from PyTorch
-pip install --upgrade pip
-pip install torch torchvision --index-url https://download.pytorch.org/whl/cu121
-
-
-
->>>>>>> c1cb04b4
 ```